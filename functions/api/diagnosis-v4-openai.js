--- conflicted
+++ resolved
@@ -269,18 +269,9 @@
  * 共通化ユーティリティを使用しつつ、文字数制限を適用
  */
 function summarizeProfile(profile) {
-<<<<<<< HEAD
+  const minimal = extractMinimalProfile(profile);
+  
   const summary = {
-    name: profile.basic?.name || profile.name,
-    title: (profile.basic?.title || profile.title || '').substring(0, 100), // 肩書きは重要なので100文字まで
-    company: (profile.basic?.company || profile.company || '').substring(0, 50), // 会社名も50文字まで保持
-    bio: (profile.basic?.bio || profile.bio || '').substring(0, 200), // 自己紹介は200文字まで（重要な情報源）
-    skills: (profile.details?.skills || profile.skills || []).slice(0, 10), // 上位10個のスキル（技術の多様性を伝える）
-    interests: (profile.details?.interests || profile.interests || []).slice(0, 5), // 上位5つの興味（豊かな人物像）
-=======
-  const minimal = extractMinimalProfile(profile);
-  
-  return {
     name: minimal.name,
     title: (minimal.title || '').substring(0, 100), // 肩書きは重要なので100文字まで
     company: (minimal.company || '').substring(0, 50), // 会社名も50文字まで保持
@@ -288,7 +279,6 @@
     skills: (minimal.skills || []).slice(0, 10), // 上位10個のスキル（技術の多様性を伝える）
     interests: (minimal.interests || []).slice(0, 5), // 上位5つの興味（豊かな人物像）
     // motto と tags は extractMinimalProfile では取得しないので、元のロジックを維持
->>>>>>> 855dd334
     motto: (profile.details?.motto || profile.motto || '').substring(0, 100), // モットーも重要な個性
     tags: (profile.details?.tags || profile.tags || []).slice(0, 5) // タグ情報も追加
   };
