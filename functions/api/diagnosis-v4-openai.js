--- conflicted
+++ resolved
@@ -5,8 +5,6 @@
 
 import { generateId } from '../utils/id.js';
 import { CNCF_PROJECTS } from '../utils/cncf-projects.js';
-<<<<<<< HEAD
-=======
 
 /**
  * OpenAI APIキーの妥当性を検証
@@ -36,7 +34,6 @@
   
   return true;
 }
->>>>>>> f7ca633d
 
 // Fallback configuration
 import { 
@@ -62,7 +59,6 @@
 - 40-60点: 「これからが本番！」「可能性に満ちている！」
 - 60-80点: 「バランスの良い関係！」「相性良好！」
 - 80-100点: 「最高の相性！」「運命的な出会い！」
-<<<<<<< HEAD
 
 診断はエンターテイメントとして楽しく、前向きなメッセージを必ず含めてください。
 
@@ -75,20 +71,6 @@
 - 共通スキル0個: +0-10点「新しい学びの機会！」
 - 補完的スキル（フロント/バック等）: +5点ボーナス
 
-=======
-
-診断はエンターテイメントとして楽しく、前向きなメッセージを必ず含めてください。
-
-以下の要素を総合的に評価して、0-100点の相性スコアを算出してください：
-
-＜技術的相性（最大35点）＞
-- 共通スキル5個以上: +30-35点「奇跡的な技術スタック一致！」
-- 共通スキル3-4個: +20-30点「高度な技術的共鳴」
-- 共通スキル1-2個: +10-20点「基本的な技術理解の共有」
-- 共通スキル0個: +0-10点「新しい学びの機会！」
-- 補完的スキル（フロント/バック等）: +5点ボーナス
-
->>>>>>> f7ca633d
 ＜コミュニケーション相性（最大25点）＞
 - 両者活発型: +20-25点「賑やかで楽しい関係！」
 - 片方リード型: +15-20点「バランスの良い対話」
@@ -112,19 +94,11 @@
     "score": スコア（0-100の数値、必ず分布させる）,
     "message": "総合的な診断結果（ポジティブで楽しい内容、特に低スコアの場合は必ず前向きに）",
     "conversationStarters": [
-<<<<<<< HEAD
       "シンプルな質問文を5つ（前置きや条件文は一切不要）",
       "『』の中に質問文だけを入れる",
       "例: 『最近のIoTデバイスについてどう思う？』",
       "例: 『UI/UXのトレンドで気になるものは？』",
       "例: 『最もワクワクする新技術は何？』"
-=======
-      "2人のプロフィールから導き出される、最も盛り上がりそうな具体的な話題を5つ",
-      "技術系、キャリア系、趣味系、日常系、イベント系など幅広いカテゴリーから",
-      "固定的な質問ではなく、2人の共通点や違いから生まれる独自の話題を生成",
-      "例：もし2人ともPythonが得意なら『Pythonの型ヒントについてどう思う？』",
-      "例：片方がフロントエンド、もう片方がバックエンドなら『APIデザインで重視することは？』"
->>>>>>> f7ca633d
     ],
     "hiddenGems": "意外な共通点や発見（前向きで実践的な内容）",
     "shareTag": "#CND2診断",
