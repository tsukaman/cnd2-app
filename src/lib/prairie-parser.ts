--- conflicted
+++ resolved
@@ -73,14 +73,11 @@
       if (sanitizedProfile.meta) {
         sanitizedProfile.meta.connectedBy = 'CND²';
         sanitizedProfile.meta.hashtag = CND2_CONFIG.app.hashtag;
-<<<<<<< HEAD
-=======
       } else {
         sanitizedProfile.meta = {
           connectedBy: 'CND²',
           hashtag: CND2_CONFIG.app.hashtag,
         };
->>>>>>> 9a0e880f
       }
       
       // キャッシュに保存
@@ -196,12 +193,8 @@
 
     return {
       basic: {
-        username: this.extractText($, '.profile-username, .username, [data-field="username"]') || 'unknown',
+        username: this.extractText($, '.profile-username, .username, .handle, [data-field="username"]') || '',
         name: this.extractText($, '.profile-name, .name, h1.name, [data-field="name"]') || '名前未設定',
-<<<<<<< HEAD
-=======
-        username: this.extractText($, '.username, .handle, [data-field="username"]') || '',
->>>>>>> 9a0e880f
         bio: this.extractFullText($, '.profile-bio, .bio, .description, .about, [data-field="bio"]') || '',
         location: this.extractText($, '.location, .place, [data-field="location"]') || '',
         avatar: this.extractImage($, '.profile-avatar img, .avatar img, .profile-image img, [data-field="avatar"] img'),
@@ -210,14 +203,6 @@
         followers: 0,
         following: 0,
         tweets: 0,
-<<<<<<< HEAD
-      },
-      details: {
-        recentTweets: [],
-        topics: this.extractTags($),
-        hashtags: [],
-        mentionedUsers: [],
-=======
         listed: 0,
       },
       details: {
@@ -229,7 +214,6 @@
       analysis: {
         techStack: prairieSkills, // Skills become techStack
         interests: prairieInterests, // Interests stay as interests
->>>>>>> 9a0e880f
       },
       social: {
         twitter: this.extractSocialLink($, 'twitter', 'x.com'),
@@ -274,22 +258,15 @@
       // 最小限の情報でもプロファイルを作成
       const minimalProfile: PrairieProfile = {
         basic: {
-          username: 'unknown',
+          username: '',
           name: $('h1, h2, .name').first().text().trim() || 'Unknown',
-<<<<<<< HEAD
-=======
-          username: '',
->>>>>>> 9a0e880f
           bio: $('.bio, .description, p').first().text().trim() || '',
         },
         metrics: {
           followers: 0,
           following: 0,
           tweets: 0,
-<<<<<<< HEAD
-=======
           listed: 0,
->>>>>>> 9a0e880f
         },
         details: {
           recentTweets: [],
