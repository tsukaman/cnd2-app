--- conflicted
+++ resolved
@@ -58,21 +58,6 @@
       basic: { ...baseProfile.basic, ...overrides.basic },
       metrics: { ...baseProfile.metrics, ...overrides.metrics },
       details: { ...baseProfile.details, ...overrides.details },
-<<<<<<< HEAD
-      analysis: { 
-        ...baseProfile.analysis, 
-        ...(overrides.analysis || {}),
-        techStack: overrides.analysis?.techStack || baseProfile.analysis?.techStack || [],
-        interests: overrides.analysis?.interests || baseProfile.analysis?.interests || []
-      },
-      metadata: { 
-        ...baseProfile.metadata, 
-        ...(overrides.metadata || {}),
-        fetchedAt: overrides.metadata?.fetchedAt || baseProfile.metadata?.fetchedAt || new Date().toISOString(),
-        cacheAge: overrides.metadata?.cacheAge || baseProfile.metadata?.cacheAge || 0,
-        embedAvailable: overrides.metadata?.embedAvailable ?? baseProfile.metadata?.embedAvailable ?? true,
-        scrapingAvailable: overrides.metadata?.scrapingAvailable ?? baseProfile.metadata?.scrapingAvailable ?? true
-=======
       analysis: {
         techStack: overrides.analysis?.techStack || baseProfile.analysis?.techStack || [],
         interests: overrides.analysis?.interests || baseProfile.analysis?.interests || [],
@@ -83,7 +68,6 @@
         cacheAge: overrides.metadata?.cacheAge ?? baseProfile.metadata?.cacheAge ?? 0,
         embedAvailable: overrides.metadata?.embedAvailable ?? baseProfile.metadata?.embedAvailable ?? false,
         scrapingAvailable: overrides.metadata?.scrapingAvailable ?? baseProfile.metadata?.scrapingAvailable ?? false
->>>>>>> 9a0e880f
       }
     };
   }
@@ -121,21 +105,6 @@
       basic: { ...prairieProfile.basic, ...overrides.basic },
       metrics: { ...prairieProfile.metrics, ...overrides.metrics },
       details: { ...prairieProfile.details, ...overrides.details },
-<<<<<<< HEAD
-      analysis: { 
-        ...prairieProfile.analysis, 
-        ...(overrides.analysis || {}),
-        techStack: overrides.analysis?.techStack || prairieProfile.analysis?.techStack || [],
-        interests: overrides.analysis?.interests || prairieProfile.analysis?.interests || []
-      },
-      metadata: { 
-        ...prairieProfile.metadata, 
-        ...(overrides.metadata || {}),
-        fetchedAt: overrides.metadata?.fetchedAt || prairieProfile.metadata?.fetchedAt || new Date().toISOString(),
-        cacheAge: overrides.metadata?.cacheAge || prairieProfile.metadata?.cacheAge || 0,
-        embedAvailable: overrides.metadata?.embedAvailable ?? prairieProfile.metadata?.embedAvailable ?? true,
-        scrapingAvailable: overrides.metadata?.scrapingAvailable ?? prairieProfile.metadata?.scrapingAvailable ?? true
-=======
       analysis: {
         techStack: overrides.analysis?.techStack || prairieProfile.analysis?.techStack || [],
         interests: overrides.analysis?.interests || prairieProfile.analysis?.interests || [],
@@ -146,7 +115,6 @@
         cacheAge: overrides.metadata?.cacheAge ?? prairieProfile.metadata?.cacheAge ?? 0,
         embedAvailable: overrides.metadata?.embedAvailable ?? prairieProfile.metadata?.embedAvailable ?? false,
         scrapingAvailable: overrides.metadata?.scrapingAvailable ?? prairieProfile.metadata?.scrapingAvailable ?? false
->>>>>>> 9a0e880f
       },
       social: { ...prairieProfile.social, ...overrides.social },
       custom: { ...prairieProfile.custom, ...overrides.custom },
