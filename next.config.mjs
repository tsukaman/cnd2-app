--- conflicted
+++ resolved
@@ -1,12 +1,8 @@
 /** @type {import('next').NextConfig} */
 const nextConfig = {
   // Output configuration for Cloudflare Pages
-<<<<<<< HEAD
-  // Removed static export to enable API routes with Cloudflare Functions
-  // output: 'export',
-=======
-  // Note: Using standard build, will deploy with @cloudflare/next-on-pages adapter
->>>>>>> 42eecf46
+  // Note: Using standard build to enable API routes with Cloudflare Functions
+  // Will deploy with @cloudflare/next-on-pages adapter
   
   // Enable React strict mode for better development experience
   reactStrictMode: true,
